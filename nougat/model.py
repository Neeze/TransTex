--- conflicted
+++ resolved
@@ -572,12 +572,8 @@
         if image_tensors is None:
             image_tensors = self.encoder.prepare_input(image).unsqueeze(0)
         image_tensors = image_tensors.to(torch.bfloat16)
-
-<<<<<<< HEAD
         last_hidden_state = self.encoder(image_tensors)
-=======
-        last_hidden_state = self.encoder(image_tensors).to(torch.bfloat16)
->>>>>>> 88456173
+
         encoder_outputs = ModelOutput(
             last_hidden_state=last_hidden_state, attentions=None
         )
